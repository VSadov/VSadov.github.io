# Welcome to Jekyll!
#
# This config file is meant for settings that affect your entire site, values
# which you are expected to set up once and rarely need to edit after that.
# For technical reasons, this file is *NOT* reloaded automatically when you use
# `jekyll serve`. If you change this file, please restart the server process.

minimal_mistakes_skin    : "default" # "air", "contrast", "dark", "dirt", "mint", "sunrise"

# Site Settings
locale                   : "en"
title                    : "VSadov's Blog"
title_separator          : "-"
<<<<<<< HEAD
name                     : "Vladimir Sadov"
description              : "Random pile of my own opinions."
url                      : "http://mustoverride.com"
baseurl                  : "" # the subpath of your site, e.g. "/blog"
repository               : "VSadov/VSadov.github.io" # GitHub username/repo-name e.g. "mmistakes/minimal-mistakes"
teaser                   : # filename of teaser fallback teaser image placed in /images/, .e.g. "500x300.png"
# breadcrumbs            : false # true, false (default)
words_per_minute         : 200
comments:
  provider               : "disqus" #, "discourse", "facebook", "google-plus", "staticman", "custom"
=======
name                     : "Your Name"
description              : "An amazing website."
url                      : # the base hostname & protocol for your site e.g. "https://mmistakes.github.io"
baseurl                  : # the subpath of your site, e.g. "/blog"
repository               : # GitHub username/repo-name e.g. "mmistakes/minimal-mistakes"
teaser                   : # path of fallback teaser image, e.g. "/assets/images/500x300.png"
# breadcrumbs            : false # true, false (default)
words_per_minute         : 200
comments:
  provider               : # false (default), "disqus", "discourse", "facebook", "google-plus", "staticman", "staticman_v2" "custom"
>>>>>>> 8cc4e0bf
  disqus:
    shortname            : "mustoverride-com"
  discourse:
    server               : # https://meta.discourse.org/t/embedding-discourse-comments-via-javascript/31963 , e.g.: meta.discourse.org
  facebook:
    # https://developers.facebook.com/docs/plugins/comments
    appid                :
    num_posts            : # 5 (default)
    colorscheme          : # "light" (default), "dark"
staticman:
  allowedFields          : # ['name', 'email', 'url', 'message']
  branch                 : # "master"
  commitMessage          : # "New comment."
  filename               : # comment-{@timestamp}
  format                 : # "yml"
  moderation             : # true
  path                   : # "/_data/comments/{options.slug}" (default)
  requiredFields         : # ['name', 'email', 'message']
  transforms:
    email                : # "md5"
  generatedFields:
    date:
      type               : # "date"
      options:
        format           : # "iso8601" (default), "timestamp-seconds", "timestamp-milliseconds"
reCaptcha:
  siteKey                :
  secret                 :
atom_feed:
  path                   : # blank (default) uses feed.xml

# SEO Related
google_site_verification :
bing_site_verification   :
alexa_site_verification  :
yandex_site_verification :
naver-site-verification  :

# Social Sharing
twitter:
  username               : "v_sadov"
facebook:
  username               :
  app_id                 :
  publisher              :
og_image                 : "bio-photo.jpg"
# For specifying social profiles
# - https://developers.google.com/structured-data/customize/social-profiles
social:
  type                   : # Person or Organization (defaults to Person)
  name                   : # If the user or organization name differs from the site's name
  links: # An array of links to social media profiles
    - "https://twitter.com/v_sadov"

# Analytics
analytics:
  provider               : "google-universal" #false # false (default), "google", "google-universal", "custom"
  google:
    tracking_id          : "UA-59498541-6"


# Site Author
author:
<<<<<<< HEAD
  name             : "Vladimir Sadov"
  avatar           : "bio-photo.jpg"
  bio              : "Engineer"
  location         :
=======
  name             : "Your Name"
  avatar           : # path of avatar image, e.g. "/assets/images/bio-photo.jpg"
  bio              : "I am an amazing person."
  location         : "Somewhere"
>>>>>>> 8cc4e0bf
  email            :
  uri              : "http://mustoverride.com"
  bitbucket        :
  codepen          :
  dribbble         :
  flickr           :
  facebook         :
  foursquare       :
<<<<<<< HEAD
  github           : "VSadov"
=======
  github           :
  gitlab           :
>>>>>>> 8cc4e0bf
  google_plus      :
  keybase          :
  instagram        :
  lastfm           :
  linkedin         : # "john-doe-12345678" (the last part of your profile url, e.g. https://www.linkedin.com/in/john-doe-12345678)
  pinterest        :
  soundcloud       :
  stackoverflow    : # "123456/username" (the last part of your profile url, e.g. https://stackoverflow.com/users/123456/username)
  steam            : # "steamId" (the last part of your profile url, e.g. https://steamcommunity.com/id/steamId/)
  tumblr           :
  twitter          : "v_sadov"
  vine             :
  weibo            :
  xing             :
  youtube          : # "https://youtube.com/c/MichaelRoseDesign"


# Reading Files
include:
  - .htaccess
  - _pages
exclude:
  - "*.sublime-project"
  - "*.sublime-workspace"
  - vendor
  - .asset-cache
  - .bundle
  - .jekyll-assets-cache
  - .sass-cache
  - assets/js/plugins
  - assets/js/_main.js
  - assets/js/vendor
  - Capfile
  - CHANGELOG
  - config
  - Gemfile
  - Gruntfile.js
  - gulpfile.js
  - LICENSE
  - log
  - node_modules
  - package.json
  - Rakefile
  - README
  - tmp
  - /docs # ignore Minimal Mistakes /docs
  - /test # ignore Minimal Mistakes /test
keep_files:
  - .git
  - .svn
encoding: "utf-8"
markdown_ext: "markdown,mkdown,mkdn,mkd,md"


# Conversion
markdown: kramdown
highlighter: rouge
lsi: false
excerpt_separator: "\n\n"
incremental: false


# Markdown Processing
kramdown:
  input: GFM
  syntax_highlighter: rouge
  hard_wrap: false
  auto_ids: true
  footnote_nr: 1
  entity_output: as_char
  toc_levels: 1..6
  smart_quotes: lsquo,rsquo,ldquo,rdquo
  enable_coderay: false

# Sass/SCSS
sass:
  sass_dir: _sass
  style: compressed # http://sass-lang.com/documentation/file.SASS_REFERENCE.html#output_style


# Outputting
permalink: /:categories/:title/
paginate: 5 # amount of posts to show
paginate_path: /page:num/
timezone: # https://en.wikipedia.org/wiki/List_of_tz_database_time_zones


# Plugins (previously gems:)
plugins:
  - jekyll-paginate
  - jekyll-sitemap
  - jekyll-gist
  - jekyll-feed
  - jemoji

# mimic GitHub Pages with --safe
whitelist:
  - jekyll-paginate
  - jekyll-sitemap
  - jekyll-gist
  - jekyll-feed
  - jemoji

# defaults
defaults:
  # _posts
  - scope:
      path: ""
      type: posts
    values:
      layout: single
      author_profile: true
      read_time: true
      comments: true
      share: true
      related: true

# Archives
#  Type
#  - GitHub Pages compatible archive pages built with Liquid ~> type: liquid (default)
#  - Jekyll Archives plugin archive pages ~> type: jekyll-archives
#  Path (examples)
#  - Archive page should exist at path when using Liquid method or you can
#    expect broken links (especially with breadcrumbs enabled)
#  - <base_path>/tags/my-awesome-tag/index.html ~> path: /tags/
#  - <base_path/categories/my-awesome-category/index.html ~> path: /categories/
#  - <base_path/my-awesome-category/index.html ~> path: /
category_archive:
  type: liquid
  path: /categories/
tag_archive:
  type: liquid
  path: /tags/
# https://github.com/jekyll/jekyll-archives
# jekyll-archives:
#   enabled:
#     - categories
#     - tags
#   layouts:
#     category: archive-taxonomy
#     tag: archive-taxonomy
#   permalinks:
#     category: /categories/:name/
#     tag: /tags/:name/


# HTML Compression
# - http://jch.penibelst.de/
compress_html:
  clippings: all
  ignore:
    envs: development


# Defaults
defaults:
  # _posts
  - scope:
      path: ""
      type: posts
    values:
      layout: single
      author_profile: true
      read_time: true
      comments: # true
      share: true
      related: true<|MERGE_RESOLUTION|>--- conflicted
+++ resolved
@@ -11,7 +11,6 @@
 locale                   : "en"
 title                    : "VSadov's Blog"
 title_separator          : "-"
-<<<<<<< HEAD
 name                     : "Vladimir Sadov"
 description              : "Random pile of my own opinions."
 url                      : "http://mustoverride.com"
@@ -22,18 +21,6 @@
 words_per_minute         : 200
 comments:
   provider               : "disqus" #, "discourse", "facebook", "google-plus", "staticman", "custom"
-=======
-name                     : "Your Name"
-description              : "An amazing website."
-url                      : # the base hostname & protocol for your site e.g. "https://mmistakes.github.io"
-baseurl                  : # the subpath of your site, e.g. "/blog"
-repository               : # GitHub username/repo-name e.g. "mmistakes/minimal-mistakes"
-teaser                   : # path of fallback teaser image, e.g. "/assets/images/500x300.png"
-# breadcrumbs            : false # true, false (default)
-words_per_minute         : 200
-comments:
-  provider               : # false (default), "disqus", "discourse", "facebook", "google-plus", "staticman", "staticman_v2" "custom"
->>>>>>> 8cc4e0bf
   disqus:
     shortname            : "mustoverride-com"
   discourse:
@@ -97,17 +84,10 @@
 
 # Site Author
 author:
-<<<<<<< HEAD
   name             : "Vladimir Sadov"
   avatar           : "bio-photo.jpg"
   bio              : "Engineer"
   location         :
-=======
-  name             : "Your Name"
-  avatar           : # path of avatar image, e.g. "/assets/images/bio-photo.jpg"
-  bio              : "I am an amazing person."
-  location         : "Somewhere"
->>>>>>> 8cc4e0bf
   email            :
   uri              : "http://mustoverride.com"
   bitbucket        :
@@ -116,12 +96,7 @@
   flickr           :
   facebook         :
   foursquare       :
-<<<<<<< HEAD
   github           : "VSadov"
-=======
-  github           :
-  gitlab           :
->>>>>>> 8cc4e0bf
   google_plus      :
   keybase          :
   instagram        :
