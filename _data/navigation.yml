# main links
main:
<<<<<<< HEAD
  # - title: "Quick-Start Guide"
  #  url: /docs/quick-start-guide/

  # - title: "Posts"
  #  url: /year-archive/

  # - title: "Categories"
  #  url: /categories/

  - title: "Tags"
    url: /tags/

  - title: "Privacy"
    url: /privacy.html

  # - title: "Pages"
  #  url: /page-archive/

  # - title: "Collections"
  #  url: /collection-archive/

  # - title: "External Link"
  #  url: https://google.com
=======
  - title: "Quick-Start Guide"
    url: https://mmistakes.github.io/minimal-mistakes/docs/quick-start-guide/
  # - title: "About"
  #   url: https://mmistakes.github.io/minimal-mistakes/about/
  # - title: "Sample Posts"
  #   url: /year-archive/
  # - title: "Sample Collections"
  #   url: /collection-archive/
  # - title: "Sitemap"
  #   url: /sitemap/
>>>>>>> 8cc4e0bf
<|MERGE_RESOLUTION|>--- conflicted
+++ resolved
@@ -1,6 +1,5 @@
 # main links
 main:
-<<<<<<< HEAD
   # - title: "Quick-Start Guide"
   #  url: /docs/quick-start-guide/
 
@@ -23,16 +22,4 @@
   #  url: /collection-archive/
 
   # - title: "External Link"
-  #  url: https://google.com
-=======
-  - title: "Quick-Start Guide"
-    url: https://mmistakes.github.io/minimal-mistakes/docs/quick-start-guide/
-  # - title: "About"
-  #   url: https://mmistakes.github.io/minimal-mistakes/about/
-  # - title: "Sample Posts"
-  #   url: /year-archive/
-  # - title: "Sample Collections"
-  #   url: /collection-archive/
-  # - title: "Sitemap"
-  #   url: /sitemap/
->>>>>>> 8cc4e0bf
+  #  url: https://google.com